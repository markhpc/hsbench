--- conflicted
+++ resolved
@@ -16,10 +16,6 @@
 	"flag"
 	"fmt"
 	"io"
-<<<<<<< HEAD
-	"io/ioutil"
-=======
->>>>>>> 096f82cc
 	"log"
 	"math"
 	"math/rand"
@@ -41,20 +37,12 @@
 )
 
 // Global variables
-<<<<<<< HEAD
-var access_key, secret_key, url_host, bucket_prefix, object_prefix, region, modes, output, json_output, minSizeArg, sizeArg string
-=======
 var access_key, secret_key, url_host, bucket_prefix, bucket_list, object_prefix, region, modes, storage_class, output, json_output, minSizeArg, sizeArg string
->>>>>>> 096f82cc
 var buckets []string
 var duration_secs, threads, loops int
 var object_data []byte
 var object_data_md5 string
-<<<<<<< HEAD
-var max_keys, running_threads, bucket_count, object_count, object_max_size, object_min_size, op_counter int64
-=======
 var max_keys, running_threads, bucket_count, first_object, object_count, object_max_size, object_min_size, op_counter int64
->>>>>>> 096f82cc
 var object_count_flag bool
 var endtime time.Time
 var interval float64
@@ -594,18 +582,6 @@
 			stats.addSlowDown(thread_num)
 			log.Printf("download err", err)
 		} else {
-<<<<<<< HEAD
-			size, err := io.Copy(ioutil.Discard, resp.Body)
-			if err != nil {
-				errcnt++
-				stats.addSlowDown(thread_num)
-				log.Printf("download err", err)
-				resp.Body.Close()
-			}
-			resp.Body.Close()
-			// Update the stats
-			stats.addOp(thread_num, size, end-start)
-=======
 			var bytesRead int64 = 0
 			bytesRead, err := readBody(resp.Body)
 			resp.Body.Close()
@@ -616,7 +592,6 @@
 				stats.addSlowDown(thread_num)
 				log.Printf("download err", err)
 			}
->>>>>>> 096f82cc
 		}
 		if errcnt > 2 {
 			break
